--- conflicted
+++ resolved
@@ -2421,176 +2421,8 @@
     features. To get reproducable results, you should fix the seed (default).
 
     This class requires the rpy package and the prior installation of ``rcit``
-    from https://github.com/ericstrobl/RCIT.
-
-    References
-    ----------
-    .. [5] Eric V. Strobl, Kun Zhang, Shyam Visweswaran: 
-           Approximate Kernel-based Conditional Independence Tests for Fast Non-
-           Parametric Causal Discovery.  
-           https://arxiv.org/abs/1702.03877
-
-    Parameters
-    ----------
-    num_f : int, optional
-        Number of random fourier features for conditioning set. More features
-        better approximate highly structured joint densities, but take more
-        computational time.
-
-    approx : str, optional
-        Which approximation of the partial cross-covariance matrix, options:
-        'lpd4' the Lindsay-Pilla-Basak method (default), 'gamma' for the
-        Satterthwaite-Welch method, 'hbe' for the Hall-Buckley-Eagleson method,
-        'chi2' for a normalized chi-squared statistic, 'perm' for permutation
-        testing (warning: this one is slow).
-
-    seed : int or None, optional
-        Which random fourier feature seed to use. If None, you won't get 
-        reproducable results.
-
-    significance : str, optional (default: 'analytic')
-        Type of significance test to use.
-
-    **kwargs : 
-        Arguments passed on to parent class CondIndTest. 
-    """
-    def __init__(self,
-                num_f=25,
-                approx="lpd4",
-                seed=42,
-                significance='analytic',
-                **kwargs):
-
-        self.num_f = num_f
-        self.approx = approx
-        self.seed = seed
-
-        self.measure = 'rcot'
-        self.two_sided = False
-        self.residual_based = False
-        self.recycle_residuals = False
-
-        CondIndTest.__init__(self, significance=significance, **kwargs)
-
-        if self.verbosity > 0:
-            print("num_f = %s" % self.num_f)
-            print("approx = %s" % self.approx)
-            print("")
-
-    def get_dependence_measure(self, array, xyz):
-        """Returns RCOT estimate.
-
-        Parameters
-        ----------
-        array : array-like
-            data array with X, Y, Z in rows and observations in columns
-
-        xyz : array of ints
-            XYZ identifier array of shape (dim,).
-        
-        Returns
-        -------
-        val : float
-            RCOT estimate.
-        """
-
-        dim, T = array.shape
-
-        x = array[0]
-        y = array[1]
-        z = numpy.fastCopyAndTranspose(array[2:])
-
-        rcot = numpy.asarray(rpy2.robjects.r['RCIT'](x, y, z, 
-            corr=True, 
-            num_f=self.num_f, 
-            approx=self.approx,
-            seed=self.seed))
-        
-        val = float(rcot[1])
-        self.pval = float(rcot[0])
-
-        return val
-
-
-    def get_analytic_significance(self, **args): 
-        """Returns analytic p-value from RCIT test statistic.
-        
-        Returns
-        -------
-        pval : float or numpy.nan
-            P-value.
-        """
-
-        return self.pval
-
-    def get_shuffle_significance(self, array, xyz, value, 
-        return_null_dist=False):
-        """Returns p-value for shuffle significance test.
-
-        For residual-based test statistics only the residuals are shuffled.
-
-        Parameters
-        ----------
-        array : array-like
-            data array with X, Y, Z in rows and observations in columns
-
-        xyz : array of ints
-            XYZ identifier array of shape (dim,).
-
-        value : number
-            Value of test statistic for unshuffled estimate.
-        
-        Returns
-        -------
-        pval : float
-            p-value
-        """
-
-        null_dist = self._get_shuffle_dist(array, xyz,
-                               self.get_dependence_measure,
-                               sig_samples=self.sig_samples, 
-                               sig_blocklength=self.sig_blocklength,
-                               verbosity=self.verbosity)
-
-        pval = (null_dist >= value).mean()
-        
-        if return_null_dist:
-            return pval, null_dist
-        else:
-            return pval
-
-    def get_analytic_confidence(self, value, df, conf_lev):
-        """Placeholder function, not available."""
-        raise ValueError("Analytic confidence not implemented for %s"
-                         "" % self.measure)
-
-    def get_model_selection_criterion(self, j,
-                                      parents,
-                                      tau_max=0):
-        """Placeholder function, not available."""
-        raise ValueError("Model selection not implemented for %s"
-                         "" % self.measure)
-
-
-if __name__ == '__main__':
-
-    # Quick test
-    import data_processing as pp
-    numpy.random.seed(44)
-    a = 0.
-    c = 0.6
-    T = 4000
-    # Each key refers to a variable and the incoming links are supplied as a
-    # list of format [((driver, lag), coeff), ...]
-    links_coeffs = {0: [((0, -1), a)],
-                    1: [((1, -1), a), ((0, -1), c)],
-                    2: [((2, -1), a), ((1, -1), c)],
-                    }
-=======
-
-    This class requires the rpy package and the prior installation of ``rcit``
-    from https://github.com/ericstrobl/RCIT.
->>>>>>> 4049fb9e43bfa8152ff5b93734b676e027695575
+    from https://github.com/ericstrobl/RCIT. This is provided with tigramite
+    as an external package.
 
     References
     ----------
@@ -2727,122 +2559,4 @@
 
         if return_null_dist:
             return pval, null_dist
-        return pval
-
-
-if __name__ == '__main__':
-
-    # import sys
-
-    # np.random.seed(30)
-    # T = 10
-    # shuffle_neighbors = 3
-    # neighbors = np.zeros((T, shuffle_neighbors))
-    # order = np.random.permutation(T).astype('int32')
-
-    # for i in range(T):
-    #     neighbors[i] = np.random.permutation(T)[:shuffle_neighbors]
-    # neighbors = neighbors.astype('int32')
-
-    # print (order)
-    # print (neighbors)
-
-    # print(neighbors.shape)
-
-    # p = tigramite_cython_code._get_restricted_permutation_cython(
-    #             T=T,
-    #             shuffle_neighbors=shuffle_neighbors,
-    #             neighbors=neighbors,
-    #             order=order)
-    # print(p)
-
-    # sys.exit(0)
-
-    # Quick test
-    import data_processing as pp
-    # np.random.seed(44)
-    a = 0.
-    c = 0.1
-    d = 0.9
-    T = 500
-    # Each key refers to a variable and the incoming links are supplied as a
-    # list of format [((driver, lag), coeff), ...]
-    links_coeffs = {0: [((0, -1), a)],
-                    1: [((1, -1), a), ((0, -1), d)],
-                    2: [((2, -1), a), ((0, -2), d), ((1, -1), c)],
-                    }
-
-    data, true_parents_neighbors = pp.var_process(links_coeffs, T=T)
-
-    data_mask = np.zeros(data.shape)
-
-    cond_ind_test = CMIknn(
-        significance='shuffle_test',
-        sig_samples=1000,
-        knn=.1,
-        transform='ranks',
-        shuffle_neighbors=5,
-        confidence=False, #'bootstrap',
-        conf_lev=0.9,
-        conf_samples=1000,
-        conf_blocklength=None,
-        verbosity=0)
-        
-    # cond_ind_test = RCOT(significance='analytic')
-
-    data = pp.quantile_bin_array(data, bins=2) #.astype('int64')
-    # cond_ind_test = CMIsymb(sig_samples=1000)
-    # cond_ind_test = GPDC()
-
-<<<<<<< HEAD
-
-    # cond_ind_test = RCOT(
-    #     significance='analytic',
-    #     num_f=25,
-    #     confidence=False, #'bootstrap', #'bootstrap',
-    #     conf_lev=0.9,
-    #     conf_samples=100,
-    #     conf_blocklength=None,
-
-    #     use_mask=False,
-    #     mask_type='y',
-    #     recycle_residuals=False,
-    #     verbosity=3,
-    #     )
-
-    if cond_ind_test.measure == 'cmi_symb':
-        data = pp.quantile_bin_array(data, bins=6)
-=======
-    # cond_ind_test = ParCorr()
->>>>>>> 4049fb9e43bfa8152ff5b93734b676e027695575
-
-    dataframe = pp.DataFrame(data)
-    cond_ind_test.set_dataframe(dataframe)
-
-    tau_max = 5
-    X = [(1, -1)]
-    Y = [(2, 0)]
-<<<<<<< HEAD
-    Z = [(1, -1)]  #(2, -1), (1, -1), (0, -3)]  #[(1, -1)]  #[(2, -1), (1, -1), (0, -3)] # [(2, -1), (1, -1), (2, -3)]   [(1, -1)]
-    
-<<<<<<< HEAD
-    print cond_ind_test._get_shuffle_dist
-=======
-    Z = [(0, -2)] #,(0, -3),(0, -4)]  #(2, -1), (1, -1), (0, -3)]  #[(1, -1)]  #[(2, -1), (1, -1), (0, -3)] # [(2, -1), (1, -1), (2, -3)]   [(1, -1)]
-    
-    # print cond_ind_test._get_shuffle_dist
->>>>>>> 4049fb9e43bfa8152ff5b93734b676e027695575
-=======
-    # print cond_ind_test._get_shuffle_dist
->>>>>>> 34178bf1
-
-    val, pval = cond_ind_test.run_test(X, Y, Z, tau_max=tau_max)
-    conf_interval = cond_ind_test.get_confidence(X, Y, Z, tau_max=tau_max)
-
-    # print cond_ind_test.get_model_selection_criterion(2,
-    #                                   [(0, -2)],
-    #                                   tau_max=tau_max)
-
-    print ("I(X,Y|Z) = %.4f | p-value = %.3f " % (val, pval))
-    if conf_interval is not None:
-        print ("[%.2f, %.2f]" % conf_interval)+        return pval